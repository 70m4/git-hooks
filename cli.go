--- conflicted
+++ resolved
@@ -42,41 +42,6 @@
 var tplPostInstall = `#!/usr/bin/env bash
 git-hooks run "$0" "$@"`
 
-<<<<<<< HEAD
-=======
-var logger = struct {
-	Error   func(...interface{})
-	Warn    func(...interface{})
-	Info    func(...interface{})
-	Errorln func(...interface{})
-	Warnln  func(...interface{})
-	Infoln  func(...interface{})
-}{
-	Error: func(msgs ...interface{}) {
-		msgs = append([]interface{}{"@r"}, msgs...)
-		color.Print(msgs...)
-	},
-	Warn: func(msgs ...interface{}) {
-		msgs = append([]interface{}{"@y"}, msgs...)
-		color.Print(msgs...)
-	},
-	Info: func(msgs ...interface{}) {
-		color.Print(msgs...)
-	},
-	Errorln: func(msgs ...interface{}) {
-		msgs = append([]interface{}{"@r"}, msgs...)
-		color.Println(msgs...)
-	},
-	Warnln: func(msgs ...interface{}) {
-		msgs = append([]interface{}{"@y"}, msgs...)
-		color.Println(msgs...)
-	},
-	Infoln: func(msgs ...interface{}) {
-		color.Println(msgs...)
-	},
-}
-
->>>>>>> 707d3290
 var debug = Debug("main")
 
 func main() {
@@ -322,8 +287,7 @@
 					for _, hook := range hooks {
 						status, err := runHook(filepath.Join(dir, trigger, hook), args...)
 						if err != nil {
-							logger.Errorln(err.Error())
-							os.Exit(status)
+							logger.Errorsln(status, err.Error())
 						}
 					}
 				}
@@ -356,8 +320,7 @@
 						for _, hook := range hooks {
 							status, err := runHook(filepath.Join(contrib, repoName, hook, "hook"), args...)
 							if err != nil {
-								logger.Errorln(err.Error())
-								os.Exit(status)
+								logger.Errorsln(status, err.Error())
 							}
 						}
 					}
